# coding: utf-8

from django.conf.urls import url
from djangooidc import views

urlpatterns = [
    url(r'^login$', views.openid, name='openid'),
    url(r'^openid/(?P<op_name>.+)$', views.openid, name='openid_with_op_name'),
    url(r'^callback/login/?$', views.authz_cb, name='openid_login_cb'),
<<<<<<< HEAD
=======
    url(r'^refresh/?$', views.refresh, name='refresh'),
>>>>>>> 8878c094
    url(r'^logout$', views.logout, name='logout'),
    url(r'^callback/logout/?$', views.logout_cb, name='openid_logout_cb'),
]<|MERGE_RESOLUTION|>--- conflicted
+++ resolved
@@ -7,10 +7,7 @@
     url(r'^login$', views.openid, name='openid'),
     url(r'^openid/(?P<op_name>.+)$', views.openid, name='openid_with_op_name'),
     url(r'^callback/login/?$', views.authz_cb, name='openid_login_cb'),
-<<<<<<< HEAD
-=======
     url(r'^refresh/?$', views.refresh, name='refresh'),
->>>>>>> 8878c094
     url(r'^logout$', views.logout, name='logout'),
     url(r'^callback/logout/?$', views.logout_cb, name='openid_logout_cb'),
 ]