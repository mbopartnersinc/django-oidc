--- conflicted
+++ resolved
@@ -7,19 +7,12 @@
 from django.conf import settings
 from django.contrib.auth import logout as auth_logout, authenticate, login
 from django.contrib.auth.forms import AuthenticationForm
-<<<<<<< HEAD
-from django.contrib.auth.views import login as auth_login_view, logout as auth_logout_view
-from django.http import HttpResponse, HttpResponseRedirect
-from django.shortcuts import redirect, render_to_response, resolve_url
-from django.template import RequestContext
-=======
 from django.contrib.auth.views import redirect_to_login
 from django.http import HttpResponse, HttpResponseRedirect, HttpResponseForbidden, JsonResponse, HttpResponseBadRequest
 from django.shortcuts import redirect, render_to_response, resolve_url
 from django.template import RequestContext
 from django.urls import reverse
 from oic.exception import PyoidcError
->>>>>>> 8878c094
 from oic.oic.message import IdToken, EndSessionRequest
 
 from djangooidc.oidc import OIDCClients, OIDCError
@@ -174,18 +167,6 @@
             request_args = {'id_token': IdToken(**request.session['id_token'])}
 
         # Adding logic to redirect user to the OIC registered logout url instead of attempting to sign out on behalf of
-<<<<<<< HEAD
-        # the user. Some IDPs require that.
-        if client.registration_response["redirect_on_logout"]:
-            url, body, ht_args, csi = client.request_info(request=EndSessionRequest, method="GET",
-                                                          request_args=request_args, extra_args=extra_args, scope="",
-                                                          state=request.session["state"])
-            return HttpResponseRedirect(url)
-
-        res = client.do_end_session_request(state=request.session["state"],
-                                            extra_args=extra_args, request_args=request_args)
-        resp = HttpResponse(content_type=res.headers.get("content-type", None), status=res.status_code, content=res._content)
-=======
         # the user. Some IDPs require that
         state = request.COOKIES.get("STATE", request.session.get("state", None))
         if client.registration_response.get("redirect_on_logout"):
@@ -197,7 +178,6 @@
         res = client.do_end_session_request(state=state, extra_args=extra_args, request_args=request_args)
         resp = HttpResponse(content_type=res.headers.get("content-type", None), status=res.status_code,
                             content=res._content)
->>>>>>> 8878c094
         for key, val in res.headers.items():
             resp[key] = val
         return resp
